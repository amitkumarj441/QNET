--- conflicted
+++ resolved
@@ -48,10 +48,6 @@
     return 'symbols(%r, each_char = False)' % (name,)
 
 import re
-<<<<<<< HEAD
-camelcase_to_underscore = lambda str: re.sub('(((?<=[a-z])[A-Z])|([A-Z](?![A-Z]|$)))', '_\\1', str).lower().strip('_')
-camelcase_to_acronym = lambda str: re.sub('([a-z])', '', str)
-=======
 camelcase_to_underscore = lambda st: re.sub('(((?<=[a-z])[A-Z])|([A-Z](?![A-Z]|$)))', '_\\1', st).lower().strip('_')
     
 def getCDIM(component_name):
@@ -61,7 +57,6 @@
         raise ImportError("Could not retrieve Circuit file: %s" % e)
     return getattr(component_module,component_name).CDIM
 
->>>>>>> 091f69dd
 
 def write_component(entity, architectures, default_architecture = None):
     
