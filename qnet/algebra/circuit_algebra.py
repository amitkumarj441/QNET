# coding=utf-8
# This file is part of QNET.
#
# QNET is free software: you can redistribute it and/or modify
#    it under the terms of the GNU General Public License as published by
#    the Free Software Foundation, either version 3 of the License, or
#   (at your option) any later version.
#
#    QNET is distributed in the hope that it will be useful,
#    but WITHOUT ANY WARRANTY; without even the implied warranty of
#    MERCHANTABILITY or FITNESS FOR A PARTICULAR PURPOSE.  See the
#    GNU General Public License for more details.
#
#    You should have received a copy of the GNU General Public License
#    along with QNET.  If not, see <http://www.gnu.org/licenses/>.
#
# Copyright (C) 2012-2017, QNET authors (see AUTHORS file)
#
###########################################################################

"""
This module defines the circuit algebra for quantum optical feedback and
feedforward circuits in the zero-internal time-delay limit.  For more details
see :ref:`circuit_algebra`.

References:

.. [1] Gough, James & Nurdin (2010). Squeezing components in linear quantum feedback networks. Physical Review A, 81(2). doi:10.1103/PhysRevA.81.023804
.. [2] Gough & James (2008). Quantum Feedback Networks: Hamiltonian Formulation. Communications in Mathematical Physics, 287(3), 1109-1132. doi:10.1007/s00220-008-0698-8
.. [3] Gough & James (2009). The Series Product and Its Application to Quantum Feedforward and Feedback Networks. IEEE Transactions on Automatic Control, 54(11), 2530-2544. doi:10.1109/TAC.2009.2031205
"""
import os
import re
from abc import ABCMeta, abstractproperty, abstractmethod
from functools import reduce
from collections import OrderedDict

from sympy import symbols, sympify
from sympy import Matrix as SympyMatrix
from sympy import I

import numpy as np

from .abstract_algebra import (
        AlgebraException, AlgebraError, Operation, Expression, assoc,
        filter_neutral, match_replace_binary, match_replace,
<<<<<<< HEAD
        CannotSimplify, substitute, set_union)
=======
        CannotSimplify, substitute, set_union, check_rules_dict)
>>>>>>> 0ca4a298
from .singleton import Singleton, singleton_object
from .operator_algebra import (
        Operator, ScalarTimesOperator, IdentityOperator, Create,
        Destroy, get_coeffs, ZeroOperator, OperatorSymbol,
        adjoint, LocalProjector, LocalSigma, OperatorPlus)
from .matrix_algebra import (
        Matrix, block_matrix, zerosm, permutation_matrix, Im, ImAdjoint,
        vstackm, identity_matrix)
from .permutations import (
        check_permutation, invert_permutation, BadPermutationError,
        permutation_to_block_permutations, block_perm_and_perms_within_blocks,
        full_block_perm, concatenate_permutations)
from .hilbert_space_algebra import (
        TrivialSpace, ProductSpace, FullSpace, LocalSpace, BasisNotSetError)
from .pattern_matching import wc, pattern_head, pattern


__all__ = [
    'CannotConvertToABCD', 'CannotConvertToSLH',
    'CannotEliminateAutomatically', 'CannotVisualize',
    'IncompatibleBlockStructures', 'WrongCDimError',
    'ABCD', 'CPermutation', 'CircuitSymbol', 'Concatenation', 'Feedback',
    'Circuit', 'SLH', 'SeriesInverse', 'SeriesProduct', 'FB', 'P_sigma',
    'circuit_identity', 'cid', 'cid_1', 'connect', 'eval_adiabatic_limit',
    'extract_signal', 'extract_signal_circuit', 'getABCD',
    'get_common_block_structure', 'map_signals', 'map_signals_circuit',
    'move_drive_to_H', 'pad_with_identity', 'prepare_adiabatic_limit',
    'try_adiabatic_elimination', 'CIdentity', 'CircuitZero']

__private__ = [  # anything not in __all__ must be in __private__
    'check_cdims']


###############################################################################
# Exceptions
###############################################################################


class CannotConvertToSLH(AlgebraException):
    """Is raised when a circuit algebra object cannot be converted to a
    concrete SLH object."""


class CannotConvertToABCD(AlgebraException):
    """Is raised when a circuit algebra object cannot be converted to a
    concrete ABCD object."""


class CannotVisualize(AlgebraException):
    """Is raised when a circuit algebra object cannot be visually
    represented."""


class WrongCDimError(AlgebraError):
    """Is raised when two object are tried to joined together in series but
    have different channel dimensions."""


class IncompatibleBlockStructures(AlgebraError):
    """Is raised when a circuit decomposition into a block-structure is
    requested that is icompatible with the actual block structure of the
    circuit expression."""


class CannotEliminateAutomatically(AlgebraError):
    """Raised when attempted automatic adiabatic elimination fails."""


###############################################################################
# Algebraic properties
###############################################################################


def check_cdims(cls, ops, kwargs):
    """Check that all operands (`ops`) have equal channel dimension."""
    if not len({o.cdim for o in ops}) == 1:
        raise ValueError("Not all operands have the same cdim:" + str(ops))
    return ops, kwargs


###############################################################################
# Abstract base classes
###############################################################################


class Circuit(metaclass=ABCMeta):
    """Abstract base class for the circuit algebra elements."""

    @abstractproperty
    def cdim(self) -> int:
        """The channel dimension of the circuit expression,
        i.e. the number of external bosonic noises/inputs that the circuit
        couples to.
        """
        raise NotImplementedError(self.__class__.__name__)

    @property
    def block_structure(self) -> tuple:
        """If the circuit is *reducible* (i.e., it can be represented as a
        :py:class:Concatenation: of individual circuit expressions),
        this gives a tuple of cdim values of the subblocks.
        E.g. if A and B are irreducible and have ``A.cdim = 2``, ``B.cdim = 3``

            >>> A = CircuitSymbol('A', 2)
            >>> B = CircuitSymbol('B', 3)

        Then the block structure of their Concatenation is:

            >>> (A + B).block_structure
            (2, 3)

        while

            >>> A.block_structure
            (2,)
            >>> B.block_structure
            (3,)

        """
        return self._block_structure

    @property
    def _block_structure(self) -> tuple:
        return tuple((self.cdim, ))

    def index_in_block(self, channel_index: int) -> int:
        """Return the index a channel has within the subblock it belongs to.
        I.e., only for reducible circuits, this gives a result different from
        the argument itself.

        Args:
            channel_index (int): The index of the external channel

        Raises:
            ValueError: for an invalid `channel_index`

        """
        if channel_index < 0 or channel_index >= self.cdim:
            raise ValueError()

        struct = self.block_structure

        if len(struct) == 1:
            return channel_index, 0
        i = 1
        while sum(struct[:i]) <= channel_index and i < self.cdim:
            i += 1
        block_index = i - 1
        index_in_block = channel_index - sum(struct[:block_index])

        return index_in_block, block_index

    def get_blocks(self, block_structure=None):
        """For a reducible circuit, get a sequence of subblocks that when
        concatenated again yield the original circuit.  The block structure
        given has to be compatible with the circuits actual block structure,
        i.e. it can only be more coarse-grained.

        Args:
            block_structure (tuple): The block structure according to which the
                subblocks are generated (default = ``None``, corresponds to the
                circuit's own block structure)

        Returns:
            A tuple of subblocks that the circuit consists of.

        Raises:
            IncompatibleBlockStructures
        """
        if block_structure is None:
            block_structure = self.block_structure
        try:
            return self._get_blocks(block_structure)
        except IncompatibleBlockStructures as e:
            raise e

    def _get_blocks(self, block_structure):
        if block_structure == self.block_structure:
            return (self, )
        raise IncompatibleBlockStructures("Requested incompatible block "
                                          "structure %s" % (block_structure,))

    def series_inverse(self) -> 'Circuit':
        """Return the inverse object (under the series product) for a circuit.
        In general for any X

            >>> X = CircuitSymbol('X', cdim=3)
            >>> (X << X.series_inverse() == X.series_inverse() << X ==
            ...  cid(X.cdim))
            True
        """
        return self._series_inverse()

    def _series_inverse(self) -> 'Circuit':
        return SeriesInverse.create(self)

    def feedback(self, *, out_port=None, in_port=None):
        """Return a circuit with self-feedback from the output port
        (zero-based) ``out_port`` to the input port ``in_port``.

        :param out_port: The output port from which the feedback connection leaves (zero-based, default = ``None`` corresponds to the *last* port).
        :type out_port: int or NoneType
        :param in_port: The input port into which the feedback connection goes (zero-based, default = ``None`` corresponds to the *last* port).
        :type in_port: int or NoneType
        """
        if out_port is None:
            out_port = self.cdim - 1
        if in_port is None:
            in_port = self.cdim - 1
        return self._feedback(out_port=out_port, in_port=in_port)

    def _feedback(self, *, out_port: int, in_port: int) -> 'Circuit':
        return Feedback.create(self, out_port=out_port, in_port=in_port)

    def show(self):
        """Show the circuit expression in an IPython notebook."""

        from IPython.display import Image, display

        fname = self.render()
        display(Image(filename=fname))

    def render(self, fname=''):
        """Render the circuit expression and store the result in a file

        :param fname: Path to an image file to store the result in.
        :type fname: str

        :return (str): The path to the image file
        """
        import qnet.misc.circuit_visualization as circuit_visualization

        if not fname:
            from tempfile import gettempdir
            from time import time

            tmp_dir = gettempdir()
            fname = tmp_dir + "/tmp_{}.png".format(hash(time))

        if circuit_visualization.draw_circuit(self, fname):
            done = False
            for k in range(20):
                if os.path.exists(fname):

                    done = True
                    break
                else:
                    time.sleep(.5)
            if done:
                return fname

        raise CannotVisualize()

    def creduce(self) -> 'Circuit':
        """If the circuit is reducible, try to reduce each subcomponent once.
        Depending on whether the components at the next hierarchy-level are
        themselves reducible, successive ``circuit.creduce()`` operations
        yields an increasingly fine-grained decomposition of a circuit into its
        most primitive elements.
        """
        return self._creduce()

    @abstractmethod
    def _creduce(self) -> 'Circuit':
        return self

    def toSLH(self) -> 'SLH':
        """Return the SLH representation of a circuit. This can fail if there
        are un-substituted pure circuit all_symbols (:py:class:`CircuitSymbol`)
        left in the expression or if the circuit includes *non-passive* ABCD
        models (cf. [1]_)
        """
        return self._toSLH()

    @abstractmethod
    def _toSLH(self) -> 'SLH':
        raise NotImplementedError(self.__class__.__name__)

    def toABCD(self, linearize=False) -> 'ABCD':
        """Return the ABCD representation of a circuit expression. If
        `linearize=True` all operator expressions giving rise to non-linear
        equations of motion are dropped.  This can fail if there are
        un-substituted pure circuit all_symbols (:py:class:`CircuitSymbol`)
        left in the expression or if `linearize = False` and the circuit
        includes non-linear SLH models.  (cf. [1]_)
        """
        return self._toABCD(linearize)

    @abstractmethod
    def _toABCD(self, linearize):
        raise NotImplementedError(self.__class__.__name__)

    def coherent_input(self, *input_amps) -> 'Circuit':
        """Feed coherent input amplitudes into the circuit.  E.g. For a circuit
        with channel dimension of two, `C.coherent_input(0,1)` leads to an
        input amplitude of zero into the first and one into the second port.

        :param input_amps: The coherent input amplitude for each port
        :type input_amps: SCALAR_TYPES
        :return: The circuit including the coherent inputs.
        :rtype: Circuit
        :raise: WrongCDimError
        """
        return self._coherent_input(*input_amps)

    def _coherent_input(self, *input_amps) -> 'Circuit':
        n_inputs = len(input_amps)
        if n_inputs != self.cdim:
            raise WrongCDimError()
        from qnet.circuit_components.displace_cc import Displace as Displace_cc

        if n_inputs == 1:
            concat_displacements = Displace_cc('W', alpha=input_amps[0])
        else:
            displacements = [Displace_cc('W', alpha=amp) if amp != 0
                             else cid(1)
                             for amp in input_amps]
            concat_displacements = Concatenation(*displacements)
        return self << concat_displacements

    @abstractproperty
    def space(self):
        """Hilbert space of the circuit"""
        raise NotImplementedError(self.__class__)

    def __lshift__(self, other):
        if isinstance(other, Circuit):
            return SeriesProduct.create(self, other)
        return NotImplemented

    def __add__(self, other):
        if isinstance(other, Circuit):
            return Concatenation.create(self, other)
        return NotImplemented


###############################################################################
# SLH
###############################################################################


class SLH(Circuit, Expression):
    """SLH class to encapsulate an open system model that is parametrized as
    described in [2]_ , [3]_

    Args:
        S (Matrix): The scattering matrix (with in general Operator-valued
            elements)
        L (Matrix): The coupling vector (with in general Operator-valued
            elements)
        H (Operator): The internal Hamiltonian operator
    """

    def __init__(self, S, L, H):
        if not isinstance(S, Matrix):
            S = Matrix(S)
        if not isinstance(L, Matrix):
            L = Matrix(L)
        if S.shape[0] != L.shape[0]:
            raise ValueError('S and L misaligned: S = {!r}, L = {!r}'
                             .format(S, L))
        if L.shape[1] != 1:
            raise ValueError(("L has wrong shape %s. L must be a column vector "
                              "of operators (shape n × 1)") % str(L.shape))

        if not all(isinstance(s, Operator) for s in S.matrix.ravel()):
            S = S * IdentityOperator
        if not all(isinstance(l, Operator) for l in L.matrix.ravel()):
            L = L * IdentityOperator
        if not isinstance(H, Operator):
            H = H * IdentityOperator

        self.S = S  #: Scattering matrix
        self.L = L  #: Coupling vector
        self.H = H  #: Hamiltonian
        super().__init__(S, L, H)

    @property
    def args(self):
        return self.S, self.L, self.H

    @property
    def Ls(self):
        """Lindblad operators (entries of the L vector), as a list"""
        return list(self.L.matrix[:, 0])

    @property
    def cdim(self):
        """The circuit dimension"""
        return self.S.shape[0]

    def _creduce(self):
        return self

    @property
    def space(self):
        """Total Hilbert space"""
        args_spaces = (self.S.space, self.L.space, self.H.space)
        return ProductSpace.create(*args_spaces)

    def all_symbols(self):
        """Set of all symbols occcuring in S, L, or H"""
        return set_union(self.S.all_symbols(), self.L.all_symbols(),
                         self.H.all_symbols())

    def series_with_slh(self, other):
        """Evaluate the series product with another :py:class:``SLH`` object.

        :param other: An upstream SLH circuit.
        :type other: SLH
        :return: The combines system.
        :rtype: SLH
        """
        new_S = self.S * other.S
        new_L = self.S * other.L + self.L

        delta = ImAdjoint(self.L.adjoint() * self.S * other.L)

        if isinstance(delta, Matrix):
            new_H = self.H + other.H + delta[0, 0]
        else:
            assert delta == 0
            new_H = self.H + other.H

        return SLH(new_S, new_L, new_H)

    def concatenate_slh(self, other):
        """Evaluate the concatenation product with another SLH object."""
        selfS = self.S
        otherS = other.S
        new_S = block_matrix(
                selfS, zerosm((selfS.shape[0], otherS.shape[1]), dtype=int),
                zerosm((otherS.shape[0], selfS.shape[1]), dtype=int), otherS)
        new_L = vstackm((self.L, other.L))
        new_H = self.H + other.H

        return SLH(new_S, new_L, new_H)

    def _toSLH(self):
        return self

    def expand(self):
        """Expand out all operator expressions within S, L and H and return a
        new SLH object with these expanded expressions.
        """
        return SLH(self.S.expand(), self.L.expand(), self.H.expand())

    def simplify_scalar(self):
        """Simplify all scalar expressions within S, L and H and return a new
        SLH object with the simplified expressions.
        """
        return SLH(self.S.simplify_scalar(), self.L.simplify_scalar(),
                   self.H.simplify_scalar())

    def _series_inverse(self):
        return SLH(self.S.adjoint(), - self.S.adjoint() * self.L, -self.H)

    def _feedback(self, *, out_port, in_port):

        if not isinstance(self.S, Matrix) or not isinstance(self.L, Matrix):
            return Feedback(self, out_port=out_port, in_port=in_port)

        from sympy.core.numbers import ComplexInfinity, Infinity
        sympyOne = sympify(1)

        n = self.cdim - 1

        if out_port != n:
            return (
                map_signals_circuit({out_port: n}, self.cdim).toSLH() <<
                self
            ).feedback(in_port=in_port)
        elif in_port != n:
            return (
                self << map_signals_circuit({n: in_port}, self.cdim).toSLH()
            ).feedback()

        S, L, H = self.S, self.L, self.H

        one_minus_Snn = sympyOne - S[n, n]

        if isinstance(one_minus_Snn, Operator):
            if one_minus_Snn is IdentityOperator:
                one_minus_Snn = 1
            elif (isinstance(one_minus_Snn, ScalarTimesOperator) and
                  one_minus_Snn.term is IdentityOperator):
                one_minus_Snn = one_minus_Snn.coeff
            else:
                raise AlgebraError('Inversion not implemented for general'
                                   ' operators: {}'.format(one_minus_Snn))

        one_minus_Snn_inv = sympyOne / one_minus_Snn
        if one_minus_Snn_inv in [Infinity, ComplexInfinity]:
            raise AlgebraError(
                "Ill-posed network: singularity in feedback [%s]%d->%d"
                % (str(self), out_port, in_port))

        new_S = S[:n, :n] + S[:n, n:] * one_minus_Snn_inv * S[n:, :n]
        new_L = L[:n] + S[:n, n] * one_minus_Snn_inv * L[n]
        delta_H = Im((L.adjoint() * S[:, n:]) * one_minus_Snn_inv * L[n, 0])

        if isinstance(delta_H, Matrix):
            delta_H = delta_H[0, 0]
        new_H = H + delta_H

        return SLH(new_S, new_L, new_H)

    def symbolic_liouvillian(self):
        from qnet.algebra.super_operator_algebra import liouvillian

        return liouvillian(self.H, self.L)

    def symbolic_master_equation(self, rho=None):
        """Compute the symbolic Liouvillian acting on a state rho.
        If no rho is given, an OperatorSymbol is created in its place.
        This correspnds to the RHS of the master equation
        in which an average is taken over the external noise degrees of freedom.

        :param rho: A symbolic density matrix operator
        :type rho: Operator
        :return: The RHS of the master equation.
        :rtype: Operator
        """
        L, H = self.L, self.H
        if rho is None:
            rho = OperatorSymbol('rho', hs=self.space)
        return (-I * (H * rho - rho * H) +
                sum(Lk * rho * adjoint(Lk) -
                    (adjoint(Lk) * Lk * rho + rho * adjoint(Lk) * Lk) / 2
                    for Lk in L.matrix.ravel()))

    def symbolic_heisenberg_eom(
            self, X=None, noises=None, expand_simplify=True):
        """Compute the symbolic Heisenberg equations of motion of a system
        operator X.  If no X is given, an OperatorSymbol is created in its
        place.  If no noises are given, this correspnds to the
        ensemble-averaged Heisenberg equation of motion.

        :param X: A system operator
        :type X: Operator
        :param noises: A vector of noise inputs
        :type noises: Operator
        :return: The RHS of the Heisenberg equations of motion of X.
        :rtype: Operator
        """
        L, H = self.L, self.H

        if X is None:
            X = OperatorSymbol('X', hs=(L.space | H.space))

        summands = [I * (H * X - X * H), ]
        for Lk in L.matrix.ravel():
            summands.append(adjoint(Lk) * X * Lk)
            summands.append(-(adjoint(Lk) * Lk * X + X * adjoint(Lk) * Lk) / 2)

        if noises is not None:
            if not isinstance(noises, Matrix):
                noises = Matrix(noises)
            LambdaT = (noises.conjugate() * noises.transpose()).transpose()
            assert noises.shape == L.shape
            S = self.S
            summands.append((adjoint(noises) * S.adjoint() * (X * L - L * X))
                            .expand()[0, 0])
            summand = (((L.adjoint() * X - X * L.adjoint()) * S * noises)
                       .expand()[0, 0])
            summands.append(summand)
            if len(S.space & X.space):
                comm = (S.adjoint() * X * S - X)
                summands.append((comm * LambdaT).expand().trace())

        ret = OperatorPlus.create(*summands)
        if expand_simplify:
            ret = ret.expand().simplify_scalar()
        return ret

    def __iter__(self):
        return iter((self.S, self.L, self.H))

    def __len__(self):
        return 3

    def _toABCD(self, linearize):
        raise NotImplementedError()

    def _coherent_input(self, *input_amps):
        return super(SLH, self)._coherent_input(*input_amps).toSLH()


###############################################################################
# ABCD
###############################################################################


class ABCD(Circuit, Expression):
    r"""ABCD model class in amplitude representation.

        ``ABCD(A, B, C, D, w, space)``

    I.e. for a doubled up vector a = (a_1, ..., a_n, a_1^*, ... a_n^*)^T =
    double_up((a_1, ..., a_n)^T) and doubled up noises dA = (dA_1, ..., dA_m,
    dA_1^*, ..., dA_m^*)^T = double_up((dA_1, ..., dA_n)^T) The equation of
    motion for a is

    .. math::
        da = A a dt + B (dA + double_up(w) dt)

    The output field dA' is given by

    .. math::
        dA' = C a dt + D (dA + double_up(w) dt)


    :param A: Coupling matrix: internal to internal, scalar valued elements, ``shape = (2*n,2*n)``
    :type A: Matrix
    :param B: Coupling matrix external input to internal, scalar valued elements, ``shape = (2*n,2*m)``
    :type B: Matrix
    :param C: Coupling matrix internal to external output, scalar valued elements, ``shape = (2*m,2*n)``
    :type C: Matrix
    :param D: Coupling matrix external input to output, scalar valued elements, ``shape = (2*m,2*m)``
    :type D: Matrix
    :param w: Coherent input amplitude vector, **NOT DOUBLED UP**, scalar valued elements, ``shape = (m,1)``
    :type w: Matrix
    :param space: Hilbert space with exactly n local factor spaces corresponding to the n internal degrees of freedom.
    :type space: HilbertSpace
    """
    def __init__(self, A, B, C, D, w, space):
        n2, m2 = B.shape
        if not n2 % 2:
            raise ValueError()
        if not m2 % 2:
            raise ValueError()
        n, m = n2 / 2, m2 / 2
        if not A.shape == (n2, n2):
            raise ValueError()
        if not C.shape == (m2, n2):
            raise ValueError()
        if not D.shape == (m2, m2):
            raise ValueError()
        if not w.shape == (m, 1):
            raise ValueError()
        if not len(space.local_factors) == n:
            raise AlgebraError(str(space) + " != " + str(n))
        self.A = A
        self.B = B
        self.C = C
        self.D = D
        self.w = w
        self._space = space
        super.__init__(A, B, C, D, w, space)

    @property
    def space(self):
        """Total Hilbert space"""
        return self._space

    def _creduce(self):
        return self

    @property
    def args(self):
        return self.A, self.B, self.C, self.D, self.w, self._space

    @property
    def n(self):
        """The number of oscillators (int)."""
        return len(self.space.local_factors)

    @property
    def m(self):
        """The number of external fields (int)"""
        return self.D.shape[0] / 2

    @property
    def cdim(self):
        """Dimension of circuit"""
        return self.m

    def _get_blocks(self, block_structure):
        return self,

    @property
    def _block_structure(self):
        return self.cdim,

    def _toABCD(self, linearize):
        return self

    def _toSLH(self):
        # TODO IMPLEMENT ABCD._toSLH()
        vstackm((
            Matrix([[Destroy(hs=spc) for spc in self.space.local_factors]]).T,
            Matrix([[Create(hs=spc) for spc in self.space.local_factors]]).T
        ))


###############################################################################
# Circuit algebra elements
###############################################################################


class CircuitSymbol(Circuit, Expression):
    """Circuit Symbol object, parametrized by an identifier (name) and channel
    dimension.

    :type name: str
    :type cdim: int >= 0
    """
    _rx_name = re.compile('^[A-Za-z][A-Za-z0-9]*(_[A-Za-z0-9().+-]+)?$')

    def __init__(self, name, cdim):
        name = str(name)
        cdim = int(cdim)
        self._name = name
        self._cdim = cdim
        if not self._rx_name.match(name):
            raise ValueError("name '%s' does not match pattern '%s'"
                             % (self.name, self._rx_name.pattern))
        super().__init__(name, cdim)

    @property
    def name(self):
        return self._name

    @property
    def args(self):
        return self._name, self._cdim

    def all_symbols(self):
        return {}

    @property
    def cdim(self):
        """Dimension of circuit"""
        return self._cdim

    def _toABCD(self, linearize):
        raise CannotConvertToABCD()

    def _toSLH(self):
        raise CannotConvertToSLH()

    def _creduce(self):
        return self

    @property
    def space(self):
        """FullSpace (Circuit Symbols are not restricted to a particular
        Hilbert space)"""
        return FullSpace


class CPermutation(Circuit, Expression):
    r"""The channel permuting circuit. This circuit expression is only a
    rearrangement of input and output fields. A channel permutation is given as
    a tuple of image points. Permutations are usually represented as

    A permutation :math:`\sigma \in \Sigma_n` of :math:`n` elements  is often
    represented in the following form

    .. math::
         \begin{pmatrix}
                1           &       2   & \dots &   n       \\
                \sigma(1)   & \sigma(2) & \dots & \sigma(n)
        \end{pmatrix},

    but obviously it is fully sufficient to specify the tuple of images
    :math:`(\sigma(1), \sigma(2), \dots, \sigma(n))`.
    We thus parametrize our permutation circuits only in terms of the image
    tuple. Moreover, we will be working with *zero-based indices*!

    A channel permutation circuit for a given permutation (represented as a
    python tuple of image indices) scatters the :math:`j`-th input field to the
    :math:`\sigma(j)`-th output field.

    It is instantiated as

        ``CPermutation(permutation)``

    :param permutation: Channel permutation image tuple.
    :type permutation: tuple
    """
    _simplifications = []
    _block_perms = None

    def __init__(self, permutation):
        self._permutation = permutation
        self._cdim = len(permutation)
        super().__init__(permutation)

    @classmethod
    def create(cls, permutation):
        permutation = tuple(permutation)
        if not check_permutation(permutation):
            raise BadPermutationError(str(permutation))
        if list(permutation) == list(range(len(permutation))):
            return cid(len(permutation))
        return super().create(permutation)

    @property
    def args(self):
        return (self.permutation, )

    @property
    def block_perms(self):
        """If the circuit is reducible into permutations within subranges of
        the full range of channels, this yields a tuple with the internal
        permutations for each such block.

        :type: tuple
        """
        if not self._block_perms:
            self._block_perms = permutation_to_block_permutations(
                                                              self.permutation)
        return self._block_perms

    @property
    def permutation(self):
        """The permutation image tuple."""
        return self._permutation

    def _toSLH(self):
        return SLH(permutation_matrix(self.permutation),
                   zerosm((self.cdim, 1)), 0)

    def _toABCD(self, linearize):
        return self.toSLH().toABCD()

    @property
    def cdim(self):
        return self._cdim

    def _creduce(self):
        return self

    def series_with_permutation(self, other):
        """Compute the series product with another channel permutation circuit.

        :type other: CPermutation
        :return: The composite permutation circuit (could also be the identity circuit for n channels)
        :rtype: Circuit
        """
        combined_permutation = tuple([self.permutation[p]
                                      for p in other.permutation])
        return CPermutation.create(combined_permutation)

    def _series_inverse(self):
        return CPermutation(invert_permutation(self.permutation))

    @property
    def _block_structure(self):
        return tuple(map(len, self.block_perms))

    def _get_blocks(self, block_structure):

        block_perms = []

        if block_structure == self.block_structure:
            return tuple(map(CPermutation.create, self.block_perms))

        if len(block_structure) > len(self.block_perms):
            raise Exception
        if sum(block_structure) != self.cdim:
            raise Exception
        current_perm = []
        block_perm_iter = iter(self.block_perms)
        for l in block_structure:
            while len(current_perm) < l:
                offset = len(current_perm)
                current_perm += [p + offset for p in next(block_perm_iter)]

            if len(current_perm) != l:
                raise Exception

            block_perms.append(tuple(current_perm))
            current_perm = []
        return tuple(map(CPermutation.create, block_perms))

    def _factorize_for_rhs(self, rhs):
        """Factorize a channel permutation circuit according the block
        structure of the upstream circuit.  This allows to move as much of the
        permutation as possible *around* a reducible circuit upstream.  It
        basically decomposes

            ``permutation << rhs --> permutation' << rhs' << residual'``

        where rhs' is just a block permutated version of rhs and residual'
        is the maximal part of the permutation that one may move around rhs.

        :param rhs: An upstream circuit object
        :type rhs: Circuit
        :return: new_lhs_circuit, permuted_rhs_circuit, new_rhs_circuit
        :rtype: tuple
        :raise: BadPermutationError
        """
        block_structure = rhs.block_structure

        block_perm, perms_within_blocks \
            = block_perm_and_perms_within_blocks(self.permutation,
                                                 block_structure)
        fblockp = full_block_perm(block_perm, block_structure)

        if not sorted(fblockp) == list(range(self.cdim)):
            raise BadPermutationError()

        new_rhs_circuit = CPermutation.create(fblockp)
        within_blocks = [CPermutation.create(within_block)
                         for within_block in perms_within_blocks]
        within_perm_circuit = Concatenation.create(*within_blocks)
        rhs_blocks = rhs.get_blocks(block_structure)

        summands = [SeriesProduct.create(within_blocks[p], rhs_blocks[p])
                    for p in invert_permutation(block_perm)]
        permuted_rhs_circuit = Concatenation.create(*summands)

        new_lhs_circuit = (self << within_perm_circuit.series_inverse() <<
                           new_rhs_circuit.series_inverse())

        return new_lhs_circuit, permuted_rhs_circuit, new_rhs_circuit

    def _feedback(self, *, out_port, in_port):
        n = self.cdim
        new_perm_circuit = (
                map_signals_circuit({out_port: (n - 1)}, n) << self <<
                map_signals_circuit({(n - 1): in_port}, n))
        if new_perm_circuit == circuit_identity(n):
            return circuit_identity(n - 1)
        new_perm = list(new_perm_circuit.permutation)
        n_inv = new_perm.index(n - 1)
        new_perm[n_inv] = new_perm[n - 1]

        return CPermutation.create(tuple(new_perm[:-1]))

    def _factor_rhs(self, in_port):
        """With::

            n           := self.cdim
            in_im       := self.permutation[in_port]
            m_{k->l}    := map_signals_circuit({k:l}, n)

        solve the equation (I) containing ``self``::

            self << m_{(n-1) -> in_port}
                == m_{(n-1) -> in_im} << (red_self + cid(1))          (I)

        for the (n-1) channel CPermutation ``red_self``.
        Return in_im, red_self.

        This is useful when ``self`` is the RHS in a SeriesProduct Object that
        is within a Feedback loop as it allows to extract the feedback channel
        from the permutation and moving the remaining part of the permutation
        (``red_self``) outside of the feedback loop.

        :param int in_port: The index for which to factor.
        """
        n = self.cdim
        if not (0 <= in_port < n):
            raise Exception
        in_im = self.permutation[in_port]
        # (I) is equivalent to
        #       m_{in_im -> (n-1)} <<  self << m_{(n-1) -> in_port}
        #           == (red_self + cid(1))     (I')
        red_self_plus_cid1 = (map_signals_circuit({in_im: (n - 1)}, n) <<
                              self <<
                              map_signals_circuit({(n - 1): in_port}, n))
        if isinstance(red_self_plus_cid1, CPermutation):

            #make sure we can factor
            assert red_self_plus_cid1.permutation[(n - 1)] == (n - 1)

            #form reduced permutation object
            red_self = CPermutation.create(red_self_plus_cid1.permutation[:-1])

            return in_im, red_self
        else:
            # 'red_self_plus_cid1' must be the identity for n channels.
            # Actually, this case can only occur
            # when self == m_{in_port ->  in_im}

            return in_im, circuit_identity(n - 1)

    def _factor_lhs(self, out_port):
        """With::

            n           := self.cdim
            out_inv     := invert_permutation(self.permutation)[out_port]
            m_{k->l}    := map_signals_circuit({k:l}, n)

        solve the equation (I) containing ``self``::

            m_{out_port -> (n-1)} << self
                == (red_self + cid(1)) << m_{out_inv -> (n-1)}           (I)

        for the (n-1) channel CPermutation ``red_self``.
        Return out_inv, red_self.

        This is useful when 'self' is the LHS in a SeriesProduct Object that is
        within a Feedback loop as it allows to extract the feedback channel
        from the permutation and moving the remaining part of the permutation
        (``red_self``) outside of the feedback loop.

        :param out_port: The index for which to factor
        """
        n = self.cdim
        assert (0 <= out_port < n)
        out_inv = self.permutation.index(out_port)

        # (I) is equivalent to
        #       m_{out_port -> (n-1)} <<  self << m_{(n-1)
        #           -> out_inv} == (red_self + cid(1))     (I')

        red_self_plus_cid1 = (map_signals_circuit({out_port: (n - 1)}, n) <<
                              self <<
                              map_signals_circuit({(n - 1): out_inv}, n))

        if isinstance(red_self_plus_cid1, CPermutation):

            #make sure we can factor
            assert red_self_plus_cid1.permutation[(n - 1)] == (n - 1)

            #form reduced permutation object
            red_self = CPermutation.create(red_self_plus_cid1.permutation[:-1])

            return out_inv, red_self
        else:
            # 'red_self_plus_cid1' must be the identity for n channels.
            # Actually, this case can only occur
            # when self == m_{in_port ->  in_im}

            return out_inv, circuit_identity(n - 1)

    @property
    def space(self):
        """TrivialSpace"""
        return TrivialSpace


@singleton_object
class CIdentity(Circuit, Expression, metaclass=Singleton):
    """Single channel circuit identity system, the neutral element of single
    channel series products."""

    _cdim = 1

    @property
    def cdim(self):
        """Dimension of circuit"""
        return self._cdim

    @property
    def args(self):
        return tuple()

    def __eq__(self, other):
        if not isinstance(other, Circuit):
            return NotImplemented

        if self.cdim == other.cdim:
            if self is other:
                return True
            try:
                return self.toSLH() == other.toSLH()
            except CannotConvertToSLH:
                return False
        return False

    def _toSLH(self):
        return SLH(Matrix([[1]]), Matrix([[0]]), 0)

    def _creduce(self):
        return self

    def _series_inverse(self):
        return self

    def _toABCD(self, linearize):
        return ABCD(zerosm((0, 0)), zerosm((0, 2)), zerosm((2, 0)),
                    identity_matrix(2), zerosm((1, 1)), TrivialSpace)

    def all_symbols(self):
        return {self}

    @property
    def space(self):
        """TrivialSpace"""
        return TrivialSpace


@singleton_object
class CircuitZero(Circuit, Expression, metaclass=Singleton):
    """The zero circuit system, the neutral element of Concatenation. No ports,
    no internal dynamics."""
    _cdim = 0

    @property
    def cdim(self):
        """Dimension of circuit"""
        return self._cdim

    @property
    def args(self):
        return tuple()

    def __eq__(self, other):
        if self is other:
            return True
        if self.cdim == other.cdim:
            try:
                return self.toSLH() == other.toSLH()
            except CannotConvertToSLH:
                return False
        return False

    def _toSLH(self):
        return SLH(Matrix([[]]), Matrix([[]]), 0)

    def _toABCD(self, linearize):
        return ABCD(zerosm((0, 0)), zerosm((0, 0)), zerosm((0, 0)),
                    zerosm((0, 0)), zerosm((0, 0)), TrivialSpace)

    def _creduce(self):
        return self

    def all_symbols(self):
        return {}

    @property
    def space(self):
        """TrivialSpace"""
        return TrivialSpace


cid_1 = CIdentity


###############################################################################
# Algebra Operations
###############################################################################


class SeriesProduct(Circuit, Operation):
    """The series product circuit operation. It can be applied to any sequence
    of circuit objects that have equal channel dimension.

        ``SeriesProduct(*operands)``

    :param operands: Circuits in feedforward configuration.

    """
    _simplifications = [assoc, filter_neutral, check_cdims,
                        match_replace_binary]
    _binary_rules = OrderedDict()  # see end of module

    _space = None  # lazily evaluated

    @singleton_object
    class neutral_element(metaclass=Singleton):
        """Generic neutral element checker of the ``SeriesProduct``, it works
        for any channel dimension."""

        def __eq__(self, other):
            return self is other or other == cid(other.cdim)

        def __ne__(self, other):
            return not (self == other)

    @property
    def cdim(self):
        return self.operands[0].cdim

    def _toSLH(self):
        return reduce(lambda a, b: a.toSLH().series_with_slh(b.toSLH()),
                      self.operands)

    def _creduce(self):
        return SeriesProduct.create(*[op.creduce() for op in self.operands])

    def _series_inverse(self):
        factors = [o.series_inverse() for o in reversed(self.operands)]
        return SeriesProduct.create(*factors)

    def _toABCD(self, linearize):
        raise NotImplementedError()

    @property
    def space(self):
        """Hilbert space of the series product (product space of all operators)
        """
        if self._space is None:
            op_spaces = [o.space for o in self.operands]
            self._space = ProductSpace.create(*op_spaces)
        return self._space


class Concatenation(Circuit, Operation):
    """The concatenation product circuit operation. It can be applied to any
    sequence of circuit objects.

        ``Concatenation(*operands)``

    :param Circuit operands: Circuits in parallel configuration.
    """

    neutral_element = CircuitZero

    _simplifications = [assoc, filter_neutral, match_replace_binary]

    _binary_rules = OrderedDict()  # see end of module

    def __init__(self, *operands):
        self._space = None
        self._cdim = None
        super().__init__(*operands)

    @property
    def cdim(self):
        """Circuit dimension (sum of dimensions of the operands)"""
        if self._cdim is None:
            self._cdim = sum((circuit.cdim for circuit in self.operands))
        return self._cdim

    def _toSLH(self):
        return reduce(lambda a, b:
                      a.toSLH().concatenate_slh(b.toSLH()), self.operands)

    def _creduce(self):
        return Concatenation.create(*[op.creduce() for op in self.operands])

    @property
    def _block_structure(self):
        result = []
        for op in self.operands:
            op_structure = op.block_structure
            result.extend(op_structure)
        return tuple(result)

    def _get_blocks(self, block_structure):
        blocks = []
        block_iter = iter(sum((op.get_blocks() for op in self.operands), ()))
        cbo = []
        current_length = 0
        for bl in block_structure:
            while current_length < bl:
                next_op = next(block_iter)
                cbo.append(next_op)
                current_length += next_op.cdim
            if current_length != bl:
                raise IncompatibleBlockStructures(
                    'requested blocks according to incompatible '
                    'block_structure')
            blocks.append(Concatenation.create(*cbo))
            cbo = []
            current_length = 0
        return tuple(blocks)

    def _series_inverse(self):
        return Concatenation.create(*[o.series_inverse()
                                      for o in self.operands])

    def _feedback(self, *, out_port, in_port):

        n = self.cdim

        if out_port == n - 1 and in_port == n - 1:
            return Concatenation.create(*(self.operands[:-1] +
                                          (self.operands[-1].feedback(),)))

        in_port_in_block, in_block = self.index_in_block(in_port)
        out_index_in_block, out_block = self.index_in_block(out_port)

        blocks = self.get_blocks()

        if in_block == out_block:
            return (Concatenation.create(*blocks[:out_block]) +
                    blocks[out_block].feedback(
                           out_port=out_index_in_block,
                           in_port=in_port_in_block) +
                    Concatenation.create(*blocks[out_block + 1:]))
        ### no 'real' feedback loop, just an effective series
        #partition all blocks into just two

        if in_block < out_block:
            b1 = Concatenation.create(*blocks[:out_block])
            b2 = Concatenation.create(*blocks[out_block:])

            return ((b1 + circuit_identity(b2.cdim - 1)) <<
                    map_signals_circuit({out_port - 1: in_port}, n - 1) <<
                    (circuit_identity(b1.cdim - 1) + b2))
        else:
            b1 = Concatenation.create(*blocks[:in_block])
            b2 = Concatenation.create(*blocks[in_block:])

            return ((circuit_identity(b1.cdim - 1) + b2) <<
                    map_signals_circuit({out_port: in_port - 1}, n - 1) <<
                    (b1 + circuit_identity(b2.cdim - 1)))

    def _toABCD(self, linearize):
        raise NotImplementedError("ABCD representation of Concatenation not "
                                  "implemented")

    @property
    def space(self):
        """Hilbert space of the Concatenation (Product space of all
        operators)"""
        if self._space is None:
            op_spaces = [o.space for o in self.operands]
            self._space = ProductSpace.create(*op_spaces)
        return self._space


class Feedback(Circuit, Operation):
    """The circuit feedback operation applied to a circuit of channel
    dimension > 1 and an from an output port index to an input port index.

    :param circuit: The circuit that undergoes self-feedback
    :type circuit: Circuit
    :param out_port: The output port index.
    :type out_port: int
    :param in_port: The input port index.
    :type in_port: int
    """
    delegate_to_method = (Concatenation, SLH, CPermutation)

    _simplifications = [match_replace, ]

    _rules = OrderedDict()  # see end of module

    def __init__(self, circuit: Circuit, *, out_port: int, in_port: int):
        self.out_port = int(out_port)
        self.in_port = int(in_port)
        operands = [circuit, ]
        super().__init__(*operands)

    @property
    def kwargs(self):
        return OrderedDict([('out_port', self.out_port),
                            ('in_port', self.in_port)])

    @property
    def operand(self):
        """The Circuit that undergoes feedback"""
        return self._operands[0]

    @property
    def out_in_pair(self):
        """Tuple of zero-based feedback port indices (out_port, in_port)"""
        return (self.out_port, self.in_port)

    @property
    def cdim(self):
        """Circuit dimension (one less than the circuit on which the feedback
        acts"""
        return self.operand.cdim - 1

    @classmethod
    def create(cls, circuit: Circuit, *, out_port: int, in_port: int) \
            -> 'Feedback':
        if not isinstance(circuit, Circuit):
            raise ValueError()

        n = circuit.cdim
        if n <= 1:
            raise ValueError("circuit dimension %d needs to be > 1 in order "
                             "to apply a feedback" % n)

        if isinstance(circuit, cls.delegate_to_method):
            return circuit._feedback(out_port=out_port, in_port=in_port)

        return super().create(circuit, out_port=out_port, in_port=in_port)

    def _toSLH(self):
        return self.operand.toSLH().feedback(
                out_port=self.out_port, in_port=self.in_port)

    def _toABCD(self, linearize):
        raise NotImplementedError(self.__class__)

    def _creduce(self):
        return self.operand.creduce().feedback(
                out_port=self.out_port, in_port=self.in_port)

    def _series_inverse(self):
        return Feedback.create(self.operand.series_inverse(),
                               in_port=self.out_port, out_port=self.in_port)

    @property
    def space(self):
        """Hilbert space of the Feedback circuit (same as the Hilbert space of
        the operand)"""
        return self.operand.space


class SeriesInverse(Circuit, Operation):
    """Symbolic series product inversion operation.

        ``SeriesInverse(circuit)``

    One generally has

        >>> C = CircuitSymbol('C', cdim=3)
        >>> SeriesInverse(C) << C == cid(C.cdim)
        True

    and

        >>> C << SeriesInverse(C) == cid(C.cdim)
        True

    :param Circuit circuit: The circuit system to invert.
    """
    _simplifications = []
    delegate_to_method = (SeriesProduct, Concatenation, Feedback, SLH,
                          CPermutation, CIdentity.__class__)

    @property
    def operand(self):
        """The un-inverted circuit"""
        return self.operands[0]

    @classmethod
    def create(cls, circuit):
        if isinstance(circuit, SeriesInverse):
            return circuit.operand
        elif isinstance(circuit, cls.delegate_to_method):
            return circuit._series_inverse()
        return super().create(circuit)

    @property
    def cdim(self):
        return self.operand.cdim

    def _toSLH(self):
        return self.operand.toSLH().series_inverse()

    def _toABCD(self):
        raise AlgebraError("SeriesInverse not well-defined in "
                           "ABCD model context")

    def _creduce(self):
        return self.operand.creduce().series_inverse()

    def _substitute(self, var_map):
        return substitute(self, var_map).series_inverse()

    @property
    def space(self):
        """Hilbert space of the series inversion circuit (same Hilbert space as
        the series product being inverted)"""
        return self.operand.space


###############################################################################
# Constructor Routines
###############################################################################


def circuit_identity(n):
    """
    Return the circuit identity for n channels.

    :param n: The channel dimension
    :type n: int
    :return: n-channel identity circuit
    :rtype: Circuit
    """
    if n <= 0:
        return CircuitZero
    if n == 1:
        return cid_1
    return Concatenation(*((cid_1,) * n))


cid = circuit_identity


def P_sigma(*permutation):
    """Create a channel permutation circuit for the given index image values.
    :param permutation: image points
    :type permutation: int
    :return: CPermutation.create(permutation)
    :rtype: Circuit
    """
    return CPermutation.create(permutation)


def FB(circuit, *, out_port=None, in_port=None):
    """Wrapper for :py:class:Feedback: but with additional default values.

    :param circuit: The circuit that undergoes self-feedback
    :type circuit: Circuit
    :param out_port: The output port index, default = None --> last port
    :type out_port: int
    :param in_port: The input port index, default = None --> last port
    :type in_port: int
    :return: The circuit with applied feedback operation.
    :rtype: Circuit
    """
    if out_port is None:
        out_port = circuit.cdim - 1
    if in_port is None:
        in_port = circuit.cdim - 1
    return Feedback.create(circuit, out_port=out_port, in_port=in_port)


###############################################################################
# Auxilliary routines
###############################################################################


def get_common_block_structure(lhs_bs, rhs_bs):
    """For two block structures ``aa = (a1, a2, ..., an)``, ``bb = (b1, b2,
    ..., bm)`` generate the maximal common block structure so that every block
    from aa and bb is contained in exactly one block of the resulting
    structure.  This is useful for determining how to apply the distributive
    law when feeding two concatenated Circuit objects into each other.

    Examples:
        ``(1, 1, 1), (2, 1) -> (2, 1)``
        ``(1, 1, 2, 1), (2, 1, 2) -> (2, 3)``

    :param lhs_bs: first block structure
    :type lhs_bs: tuple
    :param rhs_bs: second block structure
    :type rhs_bs: tuple

    """

    # for convenience the arguments may also be Circuit objects
    if isinstance(lhs_bs, Circuit):
        lhs_bs = lhs_bs.block_structure
    if isinstance(rhs_bs, Circuit):
        rhs_bs = rhs_bs.block_structure

    if sum(lhs_bs) != sum(rhs_bs):
        raise AlgebraError('Blockstructures have different total '
                           'channel numbers.')

    if len(lhs_bs) == len(rhs_bs) == 0:
        return ()

    i = j = 1
    lsum = 0
    while True:
        lsum = sum(lhs_bs[:i])
        rsum = sum(rhs_bs[:j])
        if lsum < rsum:
            i += 1
        elif rsum < lsum:
            j += 1
        else:
            break

    return (lsum, ) + get_common_block_structure(lhs_bs[i:], rhs_bs[j:])


def extract_signal(k, n):
    """Create a permutation that maps the k-th (zero-based) element to the last
    element, while preserving the relative order of all other elements.

    :param k: The index to extract
    :type k: int
    :param n: The total number of elements
    :type n: int
    :return: Permutation image tuple
    :rtype: tuple
    """
    return tuple(range(k) + [n - 1] + range(k, n - 1))


def extract_signal_circuit(k, cdim):
    """Create a channel permutation circuit that maps the k-th (zero-based)
    input to the last output, while preserving the relative order of all other
    channels.

    :param k: Extracted channel index
    :type k: int
    :param cdim: The channel dimension
    :type cdim: int
    :return: Permutation circuit
    :rtype: Circuit
    """
    return CPermutation.create(extract_signal(k, cdim))


def map_signals(mapping, n):
    """For a given {input:output} mapping in form of a dictionary,
    generate the permutation that achieves the specified mapping
    while leaving the relative order of all non-specified elements intact.
    :param mapping: Input-output mapping of indices (zero-based) {in1:out1, in2:out2,...}
    :type mapping: dict
    :param n: total number of elements
    :type n: int
    :return: Signal mapping permutation image tuple
    :rtype: tuple
    :raise: ValueError
    """
    free_values = list(range(n))

    for v in mapping.values():
        if v >= n:
            raise ValueError('the mapping cannot take on values larger than '
                             'cdim - 1')
        free_values.remove(v)
    for k in mapping:
        if k >= n:
            raise ValueError('the mapping cannot map keys larger than '
                             'cdim - 1')
    # sorted(set(range(n)).difference(set(mapping.values())))
    permutation = []
    # print(free_values, mapping, n)
    for k in range(n):
        if k in mapping:
            permutation.append(mapping[k])
        else:
            permutation.append(free_values.pop(0))
    # print(permutation)
    return tuple(permutation)


def map_signals_circuit(mapping, n):
    """For a given {input:output} mapping in form of a dictionary,
    generate the channel permutating circuit that achieves the specified
    mapping while leaving the relative order of all non-specified channels
    intact.
    :param mapping: Input-output mapping of indices (zero-based) {in1:out1, in2:out2,...}
    :type mapping: dict
    :param n: total number of elements
    :type n: int
    :return: Signal mapping permutation image tuple
    :rtype: Circuit
    """
    return CPermutation.create(map_signals(mapping, n))


def pad_with_identity(circuit, k, n):
    """Pad a circuit by 'inserting' an n-channel identity circuit at index k.
    I.e., a circuit of channel dimension N is extended to one of channel
    dimension N+n, where the channels k, k+1, ...k+n-1, just pass through the
    system unaffected.  E.g. let A, B be two single channel systems

        >>> A = CircuitSymbol('A', 1)
        >>> B = CircuitSymbol('B', 1)
        >>> print(ascii(pad_with_identity(A+B, 1, 2)))
        A + cid(2) + B

    This method can also be applied to irreducible systems, but in that case
    the result can not be decomposed as nicely.

    :type circuit: Circuit
    :param k: The index at which to insert the circuit
    :type k: int
    :param n: The number of channels to pass through
    :type n: int
    :return: An extended circuit that passes through the channels k, k+1, ..., k+n-1
    :rtype: Circuit
    """
    circuit_n = circuit.cdim
    combined_circuit = circuit + circuit_identity(n)
    permutation = (list(range(k)) + list(range(circuit_n, circuit_n + n)) +
                   list(range(k, circuit_n)))
    return (CPermutation.create(invert_permutation(permutation)) <<
            combined_circuit << CPermutation.create(permutation))


def _tensor_decompose_series(lhs, rhs):
    """Simplification method for lhs << rhs

    Decompose a series product of two reducible circuits with compatible block
    structures into a concatenation of individual series products between
    subblocks.  This method raises CannotSimplify when rhs is a CPermutation in
    order not to conflict with other _rules.

    :type lhs: Circuit
    :type rhs: Circuit
    :return: The combined reducible circuit
    :rtype: Circuit
    :raise: CannotSimplify
    """
    if isinstance(rhs, CPermutation):
        raise CannotSimplify()
    lhs_structure = lhs.block_structure
    rhs_structure = rhs.block_structure
    res_struct = get_common_block_structure(lhs_structure, rhs_structure)
    if len(res_struct) > 1:
        blocks, oblocks = (
            lhs.get_blocks(res_struct),
            rhs.get_blocks(res_struct))
        parallel_series = [SeriesProduct.create(lb, rb)
                           for (lb, rb) in zip(blocks, oblocks)]
        return Concatenation.create(*parallel_series)
    raise CannotSimplify()


def _factor_permutation_for_blocks(cperm, rhs):
    """Simplification method for cperm << rhs.
    Decompose a series product of a channel permutation and a reducible circuit
    with appropriate block structure by decomposing the permutation into a
    permutation within each block of rhs and a block permutation and a residual
    part.  This allows for achieving something close to a normal form for
    circuit expression.

    :type cperm: CPermutation
    :type rhs: Circuit
    :rtype: Circuit
    :raise: CannotSimplify
    """
    rbs = rhs.block_structure
    if rhs == cid(rhs.cdim):
        return cperm
    if len(rbs) > 1:
        residual_lhs, transformed_rhs, carried_through_lhs \
                = cperm._factorize_for_rhs(rhs)
        if residual_lhs == cperm:
            raise CannotSimplify()
        return SeriesProduct.create(residual_lhs, transformed_rhs,
                                    carried_through_lhs)
    raise CannotSimplify()


def _pull_out_perm_lhs(lhs, rest, out_port, in_port):
    """Pull out a permutation from the Feedback of a SeriesProduct with itself.

    :param lhs: The permutation circuit
    :type lhs: CPermutation
    :param rest: The other SeriesProduct operands
    :type rest: OperandsTuple
    :param out_port: The feedback output port index
    :type out_port: int
    :param in_port: The feedback input port index
    :type in_port: int
    :return: The simplified circuit
    :rtype: Circuit
    """
    out_inv, lhs_red = lhs._factor_lhs(out_port)
    return lhs_red << Feedback.create(SeriesProduct.create(*rest),
                                      out_port=out_inv, in_port=in_port)


def _pull_out_unaffected_blocks_lhs(lhs, rest, out_port, in_port):
    """In a self-Feedback of a series product, where the left-most operand is
    reducible, pull all non-trivial blocks outside of the feedback.

   :param lhs: The reducible circuit
   :type lhs: Circuit
   :param rest: The other SeriesProduct operands
   :type rest: OperandsTuple
   :param out_port: The feedback output port index
   :type out_port: int
   :param in_port: The feedback input port index
   :type in_port: int
   :return: The simplified circuit
   :rtype: Circuit
   """

    _, block_index = lhs.index_in_block(out_port)

    bs = lhs.block_structure

    nbefore, nblock, nafter = (sum(bs[:block_index]),
                               bs[block_index],
                               sum(bs[block_index + 1:]))
    before, block, after = lhs.get_blocks((nbefore, nblock, nafter))

    if before != cid(nbefore) or after != cid(nafter):
        outer_lhs = before + cid(nblock - 1) + after
        inner_lhs = cid(nbefore) + block + cid(nafter)
        return outer_lhs << Feedback.create(
                SeriesProduct.create(inner_lhs, *rest),
                out_port=out_port, in_port=in_port)
    elif block == cid(nblock):
        outer_lhs = before + cid(nblock - 1) + after
        return outer_lhs << Feedback.create(
                SeriesProduct.create(*rest),
                out_port=out_port, in_port=in_port)
    raise CannotSimplify()


def _pull_out_perm_rhs(rest, rhs, out_port, in_port):
    """Similar to :py:func:_pull_out_perm_lhs: but on the RHS of a series
    product self-feedback."""
    in_im, rhs_red = rhs._factor_rhs(in_port)
    return (Feedback.create(
                SeriesProduct.create(*rest),
                out_port=out_port, in_port=in_im) << rhs_red)


def _pull_out_unaffected_blocks_rhs(rest, rhs, out_port, in_port):
    """Similar to :py:func:_pull_out_unaffected_blocks_lhs: but on the RHS of a
    series product self-feedback.
    """
    _, block_index = rhs.index_in_block(in_port)
    rest = tuple(rest)
    bs = rhs.block_structure
    (nbefore, nblock, nafter) = (sum(bs[:block_index]),
                                 bs[block_index],
                                 sum(bs[block_index + 1:]))
    before, block, after = rhs.get_blocks((nbefore, nblock, nafter))
    if before != cid(nbefore) or after != cid(nafter):
        outer_rhs = before + cid(nblock - 1) + after
        inner_rhs = cid(nbefore) + block + cid(nafter)
        return Feedback.create(SeriesProduct.create(*(rest + (inner_rhs,))),
                               out_port=out_port, in_port=in_port) << outer_rhs
    elif block == cid(nblock):
        outer_rhs = before + cid(nblock - 1) + after
        return Feedback.create(SeriesProduct.create(*rest),
                               out_port=out_port, in_port=in_port) << outer_rhs
    raise CannotSimplify()


def _series_feedback(series, out_port, in_port):
    """Invert a series self-feedback twice to get rid of unnecessary
    permutations."""
    series_s = series.series_inverse().series_inverse()
    if series_s == series:
        raise CannotSimplify()
    return series_s.feedback(out_port=out_port, in_port=in_port)


def getABCD(slh, a0=None, doubled_up=True):
    """Return the A, B, C, D and (a, c) matrices that linearize an SLH model
    about a coherent displacement amplitude a0.

    The equations of motion and the input-output relation are then:

    dX = (A X + a) dt + B dA_in
    dA_out = (C X + c) dt + D dA_in

    where, if doubled_up == False

        dX = [a_1, ..., a_m]
        dA_in = [dA_1, ..., dA_n]

    or if doubled_up == True

        dX = [a_1, ..., a_m, a_1^*, ... a_m^*]
        dA_in = [dA_1, ..., dA_n, dA_1^*, ..., dA_n^*]


    :param slh: SLH object
    :param a0: dictionary of coherent amplitudes {a1: a1_0, a2: a2_0, ...} with annihilation mode operators
        as keys and (numeric or symbolic) amplitude as values.
    :param doubled_up: boolean, necessary for phase-sensitive / active systems

    Returns SymPy matrix objects
    :returns: A tuple (A, B, C, D, a, c])

    A: coupling of modes to each other
    B: coupling of external input fields to modes
    C: coupling of internal modes to output
    D: coupling of external input fields to output fields

    a: constant coherent input vector for mode e.o.m.
    c: constant coherent input vector of scattered amplitudes contributing to the output
    """

    if a0 is None:
        a0 = {}

    # the different degrees of freedom
    modes = sorted(slh.space.local_factors)

    # various dimensions
    ncav = len(modes)
    cdim = slh.cdim

    # initialize the matrices
    if doubled_up:
        A = np.zeros((2*ncav, 2*ncav), dtype=object)
        B = np.zeros((2*ncav, 2*cdim), dtype=object)
        C = np.zeros((2*cdim, 2*ncav), dtype=object)
        a = np.zeros(2*ncav, dtype=object)
        c = np.zeros(2*cdim, dtype=object)

    else:
        A = np.zeros((ncav, ncav), dtype=object)
        B = np.zeros((ncav, cdim), dtype=object)
        C = np.zeros((cdim, ncav), dtype=object)
        a = np.zeros(ncav, dtype=object)
        c = np.zeros(cdim, dtype=object)

    def _as_complex(o):
        if isinstance(o, Operator):
            o = o.expand()
            if o is IdentityOperator:
                o = 1
            elif o is ZeroOperator:
                o = 0
            elif isinstance(o, ScalarTimesOperator):
                assert o.term is IdentityOperator
                o = o.coeff
            else:
                raise ValueError("{} is not trivial operator".format(o))
        try:
            return complex(o)
        except TypeError:
            return o

    D = np.array([[_as_complex(o) for o in Sjj] for Sjj in slh.S.matrix])

    if doubled_up:
        # need to explicitly compute D^* because numpy object-dtype array's
        # conjugate() method doesn't work
        Dc = np.array([[D[ii, jj].conjugate() for jj in range(cdim)]
                       for ii in range(cdim)])
        D = np.vstack((np.hstack((D, np.zeros((cdim, cdim)))),
                       np.hstack((np.zeros((cdim, cdim)), Dc))))

    # create substitutions to displace the model
    mode_substitutions = {aj: aj + aj_0 * IdentityOperator
                          for aj, aj_0 in a0.items()}
    mode_substitutions.update({
        aj.dag(): aj.dag() + aj_0.conjugate() * IdentityOperator
        for aj, aj_0 in a0.items()
    })
    if len(mode_substitutions):
        slh_displaced = (slh.substitute(mode_substitutions).expand()
                         .simplify_scalar())
    else:
        slh_displaced = slh

    # make symbols for the external field modes
    noises = [OperatorSymbol('b_{}'.format(n), hs="ext_{}".format(n))
              for n in range(cdim)]

    # compute the QSDEs for the internal operators
    eoms = [slh_displaced.symbolic_heisenberg_eom(Destroy(hs=s), noises=noises)
            for s in modes]

    # use the coefficients to generate A, B matrices
    for jj in range(len(modes)):
        coeffsjj = get_coeffs(eoms[jj])
        a[jj] = coeffsjj[IdentityOperator]
        if doubled_up:
            a[jj+ncav] = coeffsjj[IdentityOperator].conjugate()

        for kk, skk in enumerate(modes):
            A[jj, kk] = coeffsjj[Destroy(hs=skk)]
            if doubled_up:
                A[jj+ncav, kk+ncav] = coeffsjj[Destroy(hs=skk)].conjugate()
                A[jj, kk + ncav] = coeffsjj[Create(hs=skk)]
                A[jj+ncav, kk] = coeffsjj[Create(hs=skk)].conjugate()

        for kk, dAkk in enumerate(noises):
            B[jj, kk] = coeffsjj[dAkk]
            if doubled_up:
                B[jj+ncav, kk+cdim] = coeffsjj[dAkk].conjugate()
                B[jj, kk+cdim] = coeffsjj[dAkk.dag()]
                B[jj + ncav, kk] = coeffsjj[dAkk.dag()].conjugate()

    # use the coefficients in the L vector to generate the C, D
    # matrices
    for jj, Ljj in enumerate(slh_displaced.Ls):
        coeffsjj = get_coeffs(Ljj)
        c[jj] = coeffsjj[IdentityOperator]
        if doubled_up:
            c[jj+cdim] = coeffsjj[IdentityOperator].conjugate()

        for kk, skk in enumerate(modes):
            C[jj, kk] = coeffsjj[Destroy(hs=skk)]
            if doubled_up:
                C[jj+cdim, kk+ncav] = coeffsjj[Destroy(hs=skk)].conjugate()
                C[jj, kk+ncav] = coeffsjj[Create(hs=skk)]
                C[jj+cdim, kk] = coeffsjj[Create(hs=skk)].conjugate()

    return map(SympyMatrix, (A, B, C, D, a, c))


def move_drive_to_H(slh, which=[]):
    r'''For the given `slh` model, move inhomogeneities in the Lindblad
    operators (resulting from the presence of a coherent drive, see
    :class:`~qnet.circuit_components.displace_cc.Displace`) to the
    Hamiltonian.

    This exploits the invariance of the Lindblad master equation under the
    transformation  (cf. Breuer and Pettrucione, Ch 3.2.1)

    .. math::
        :nowrap:

        \begin{align}
            \Op{L}_i &\longrightarrow \Op{L}_i' = \Op{L}_i - \alpha_i  \\
            \Op{H}   &\longrightarrow
            \Op{H}' = \Op{H} + \frac{1}{2i} \sum_j
                    (\alpha_j \Op{L}_j^{\dagger} - \alpha_j^* \Op{L}_j)
        \end{align}

    In the context of SLH, this transformation is achieved by feeding `slh`
    into

    .. math::
        \SLH(\identity, -\mat{\alpha}, 0)

    where $\mat{\alpha}$ has the components $\alpha_i$.

    The `which` argument allows to select which subscripts $i$ (circuit
    dimensions) should be tranformed. The default is all dimensions. If `slh`
    does not contain any inhomogeneities, it is invariant under the
    transformation.
    '''
    scalarcs = []
    for jj, L in enumerate(slh.Ls):
        if not which or jj in which:
            scalarcs.append(-get_coeffs(L.expand())[IdentityOperator])
        else:
            scalarcs.append(0)

    if np.all(np.array(scalarcs) == 0):
        return slh
    else:
        return (SLH(identity_matrix(slh.cdim), scalarcs, 0)
                << slh).expand().simplify_scalar()


def prepare_adiabatic_limit(slh, k=None):
    """Prepare the adiabatic elimination procedure for an SLH object with
    scaling parameter k->\infty

    :param slh: The SLH object to take the limit for
    :param k: The scaling parameter.
    :return:  The objects Y, A, B, F, G, N
        necessary to compute the limiting system.
    :rtype: tuple
    """
    if k is None:
        k = symbols('k', positive=True)
    Ld = slh.L.dag()
    LdL = (Ld * slh.L)[0, 0]
    K = (-LdL / 2 + I * slh.H).expand().simplify_scalar()
    N = slh.S.dag()
    B, A, Y = K.series_expand(k, 0, 2)
    G, F = Ld.series_expand(k, 0, 1)

    return Y, A, B, F, G, N


def eval_adiabatic_limit(YABFGN, Ytilde, P0):
    """
    Compute the limiting SLH model for the adiabatic approximation.

    :param YABFGN: The tuple (Y, A, B, F, G, N)
        as returned by prepare_adiabatic_limit.
    :param Ytilde: The pseudo-inverse of Y, satisfying Y * Ytilde = P0.
    :param P0: The projector onto the null-space of Y.
    :return: Limiting SLH model
    :rtype: SLH
    """
    Y, A, B, F, G, N = YABFGN

    Klim = (P0 * (B - A * Ytilde * A) * P0).expand().simplify_scalar()
    Hlim = ((Klim - Klim.dag())/2/I).expand().simplify_scalar()

    Ldlim = (P0 * (G - A * Ytilde * F) * P0).expand().simplify_scalar()

    dN = identity_matrix(N.shape[0]) + F.H * Ytilde * F
    Nlim = (P0 * N * dN * P0).expand().simplify_scalar()

    return SLH(Nlim.dag(), Ldlim.dag(), Hlim.dag())


def try_adiabatic_elimination(slh, k=None, fock_trunc=6, sub_P0=True):
    """Attempt to automatically carry out the adiabatic elimination procedure
    on slh with scaling parameter k.

    This will project the Y operator onto
    a truncated basis with dimension specified by fock_trunc.
    sub_P0 controls whether an attempt is made to replace the
    kernel projector P0 by an IdentityOperator.
    """
    ops = prepare_adiabatic_limit(slh, k)
    Y = ops[0]
    if isinstance(Y.space, LocalSpace):
        try:
            b = Y.space.basis_labels
            if len(b) > fock_trunc:
                b = b[:fock_trunc]
        except BasisNotSetError:
            b = range(fock_trunc)
        projectors = set(LocalProjector(ll, hs=Y.space) for ll in b)
        Id_trunc = sum(projectors, ZeroOperator)
        Yprojection = (
            ((Id_trunc * Y).expand() * Id_trunc)
            .expand().simplify_scalar())
        termcoeffs = get_coeffs(Yprojection)
        terms = set(termcoeffs.keys())

        for term in terms - projectors:
            cannot_eliminate = (
                not isinstance(term, LocalSigma) or
                not term.operands[1] == term.operands[2])
            if cannot_eliminate:
                raise CannotEliminateAutomatically(
                    "Proj. Y operator has off-diagonal term: ~{}".format(term))
        P0 = sum(projectors - terms, ZeroOperator)
        if P0 == ZeroOperator:
            raise CannotEliminateAutomatically("Empty null-space of Y!")

        Yinv = sum(t/termcoeffs[t] for t in terms & projectors)
        assert (
            (Yprojection*Yinv).expand().simplify_scalar() ==
            (Id_trunc - P0).expand())
        slhlim = eval_adiabatic_limit(ops, Yinv, P0)

        if sub_P0:
            # TODO for non-unit rank P0, this will not work
            slhlim = slhlim.substitute(
                {P0: IdentityOperator}).expand().simplify_scalar()
        return slhlim

    else:
        raise CannotEliminateAutomatically(
            "Currently only single degree of freedom Y-operators supported"
            )


def _cumsum(lst):
    if not len(lst):
        return []
    sm = lst[0]
    ret = [sm]
    for s in lst[1:]:
        sm += s
        ret += [sm]
    return ret


def connect(components, connections, force_SLH=False, expand_simplify=True):
    """Connect a list of components according to a list of connections.

    Args:
        components (list): List of Circuit instances
        connections (list): List of pairs ``((c1, port1), (c2, port2))`` where
            ``c1`` and ``c2`` are elements of `components` (or the index of the
            element in `components`, and ``port1`` and ``port2`` are the
            indices of the ports of the two components that should be connected
        force_SLH (bool): If True, convert the result to an SLH object
        expand_simplify (bool): If the result is an SLH object, expand and
            simplify the circuit after each feedback connection is added
    """
    combined = Concatenation.create(*components)
    cdims = [c.cdim for c in components]
    offsets = _cumsum([0] + cdims[:-1])
    imap = []
    omap = []
    for (c1, op), (c2, ip) in connections:
        if not isinstance(c1, int):
            c1 = components.index(c1)
        if not isinstance(c2, int):
            c2 = components.index(c2)
        op_idx = offsets[c1] + op
        ip_idx = offsets[c2] + ip
        imap.append(ip_idx)
        omap.append(op_idx)
    n = combined.cdim
    nfb = len(connections)

    imapping = map_signals_circuit({k: im for k, im
                                    in zip(range(n-nfb, n), imap)}, n)

    omapping = map_signals_circuit({om: k for k, om
                                    in zip(range(n-nfb, n), omap)}, n)

    combined = omapping << combined << imapping

    if force_SLH:
        combined = combined.toSLH()

    for k in range(nfb):
        combined = combined.feedback()
        if isinstance(combined, SLH) and expand_simplify:
            combined = combined.expand().simplify_scalar()

    return combined


###############################################################################
# Algebraic rules
###############################################################################


def _algebraic_rules():
    """Set the default algebraic rules for the operations defined in this
    module"""
    A_CPermutation = wc("A", head=CPermutation)
    B_CPermutation = wc("B", head=CPermutation)
    C_CPermutation = wc("C", head=CPermutation)
    D_CPermutation = wc("D", head=CPermutation)

    A_Concatenation = wc("A", head=Concatenation)
    B_Concatenation = wc("B", head=Concatenation)

    A_SeriesProduct = wc("A", head=SeriesProduct)

    A_Circuit = wc("A", head=Circuit)
    B_Circuit = wc("B", head=Circuit)
    C_Circuit = wc("C", head=Circuit)

    A__Circuit = wc("A__", head=Circuit)
    B__Circuit = wc("B__", head=Circuit)
    C__Circuit = wc("C__", head=Circuit)

    A_SLH = wc("A", head=SLH)
    B_SLH = wc("B", head=SLH)

    A_ABCD = wc("A", head=ABCD)
    B_ABCD = wc("B", head=ABCD)

    j_int = wc("j", head=int)
    k_int = wc("k", head=int)

    SeriesProduct._binary_rules.update(check_rules_dict([
        ('perm', (
            pattern_head(A_CPermutation, B_CPermutation),
            lambda A, B: A.series_with_permutation(B))),
        ('slh', (
            pattern_head(A_SLH, B_SLH),
            lambda A, B: A.series_with_slh(B))),
        ('abcd', (
            pattern_head(A_ABCD, B_ABCD),
            lambda A, B: A.series_with_abcd(B))),
        ('circuit', (
            pattern_head(A_Circuit, B_Circuit),
            lambda A, B: _tensor_decompose_series(A, B))),
        ('permcirc', (
            pattern_head(A_CPermutation, B_Circuit),
            lambda A, B: _factor_permutation_for_blocks(A, B))),
        ('inv2', (
            pattern_head(A_Circuit, pattern(SeriesInverse, A_Circuit)),
            lambda A: cid(A.cdim))),
        ('inv1', (
            pattern_head(pattern(SeriesInverse, A_Circuit), A_Circuit),
            lambda A: cid(A.cdim))),
    ]))

    Concatenation._binary_rules.update(check_rules_dict([
        ('slh', (
            pattern_head(A_SLH, B_SLH),
            lambda A, B: A.concatenate_slh(B))),
        ('abcd', (
            pattern_head(A_ABCD, B_ABCD),
            lambda A, B: A.concatenate_abcd(B))),
        ('perm', (
            pattern_head(A_CPermutation, B_CPermutation),
            lambda A, B: CPermutation.create(
                concatenate_permutations(A.permutation, B.permutation)))),
        ('permId', (
            pattern_head(A_CPermutation, CIdentity),
            lambda A: CPermutation.create(
                concatenate_permutations(A.permutation, (0,))))),
        ('Idperm', (
            pattern_head(CIdentity, B_CPermutation),
            lambda B: CPermutation.create(
                concatenate_permutations((0,), B.permutation)))),
        ('sp1', (
            pattern_head(
                pattern(SeriesProduct, A__Circuit, B_CPermutation),
                pattern(SeriesProduct, C__Circuit, D_CPermutation)),
            lambda A, B, C, D: (
                (SeriesProduct.create(*A) + SeriesProduct.create(*C)) <<
                (B + D)))),
        ('sp2', (
            pattern_head(
                pattern(SeriesProduct, A__Circuit, B_CPermutation), C_Circuit),
            lambda A, B, C: (
                (SeriesProduct.create(*A) + C) << (B + cid(C.cdim))))),
        ('sp3', (
            pattern_head(
                A_Circuit, pattern(SeriesProduct, B__Circuit, C_CPermutation)),
            lambda A, B, C: ((A + SeriesProduct.create(*B)) <<
                             (cid(A.cdim) + C)))),
    ]))

    Feedback._rules.update(check_rules_dict([
        ('series', (
            pattern_head(A_SeriesProduct, out_port=j_int, in_port=k_int),
            lambda A, j, k: _series_feedback(A, out_port=j, in_port=k))),
        ('pull1', (
            pattern_head(
                pattern(SeriesProduct, A_CPermutation, B__Circuit),
                out_port=j_int, in_port=k_int),
            lambda A, B, j, k: _pull_out_perm_lhs(A, B, j, k))),
        ('pull2', (
            pattern_head(
                pattern(SeriesProduct, A_Concatenation, B__Circuit),
                out_port=j_int, in_port=k_int),
            lambda A, B, j, k: _pull_out_unaffected_blocks_lhs(A, B, j, k))),
        ('pull3', (
            pattern_head(
                pattern(SeriesProduct, A__Circuit, B_CPermutation),
                out_port=j_int, in_port=k_int),
            lambda A, B, j, k: _pull_out_perm_rhs(A, B, j, k))),
        ('pull4', (
            pattern_head(
                pattern(SeriesProduct, A__Circuit, B_Concatenation),
                out_port=j_int, in_port=k_int),
            lambda A, B, j, k: _pull_out_unaffected_blocks_rhs(A, B, j, k))),
    ]))


_algebraic_rules()<|MERGE_RESOLUTION|>--- conflicted
+++ resolved
@@ -44,11 +44,7 @@
 from .abstract_algebra import (
         AlgebraException, AlgebraError, Operation, Expression, assoc,
         filter_neutral, match_replace_binary, match_replace,
-<<<<<<< HEAD
-        CannotSimplify, substitute, set_union)
-=======
         CannotSimplify, substitute, set_union, check_rules_dict)
->>>>>>> 0ca4a298
 from .singleton import Singleton, singleton_object
 from .operator_algebra import (
         Operator, ScalarTimesOperator, IdentityOperator, Create,
