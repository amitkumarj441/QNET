--- conflicted
+++ resolved
@@ -36,11 +36,7 @@
 5. The SciPy_ and NumPy_ packages (needed for QuTiP but also by the ``qnet.algebra`` package)
 6. The PLY_ python package as a dependency of our Python Lex/Yacc based QHDL parser.
 
-<<<<<<< HEAD
 A convenient way of obtaining Python as well as some of the packages listed here (SymPy, SciPy, NumPy, PLY) is to download the Anaconda_ Python Distribution which is free for academic use.
-=======
-A convenient way of obtaining Python as well as some of the packages listed here (SciPy, NumPy, PLY) is to download the Enthought_ Python Distribution (EPD) which is free for academic use.
->>>>>>> a01fce99
 A highly recommended way of working with QNET and QuTiP and just scientific python codes in action is to use the excellent IPython_ shell which comes both with a command-line interface as well as a very polished browser-based notebook interface.
 
 .. _Python: http://www.python.org
